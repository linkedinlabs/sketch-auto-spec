--- conflicted
+++ resolved
@@ -297,7 +297,7 @@
       height: artboard.frame().height(),
     },
     locked: true,
-    name: '+++ Auto-Spec Labels +++',
+    name: '+++ Spec’ing Labels +++',
     parent: artboard,
   });
 
@@ -374,59 +374,6 @@
     this.artboard = this.layer.parentArtboard();
   }
 
-<<<<<<< HEAD
-  createContainerGroup(artboardId) {
-    const newContainerGroup = new Group({
-      frame: {
-        x: 0,
-        y: 0,
-        width: this.artboard.frame().width(),
-        height: this.artboard.frame().height(),
-      },
-      locked: true,
-      name: '+++ Spec’ing Labels +++',
-      parent: this.artboard,
-    });
-
-    // add placeholder rectangle to keep everything relative to 0, 0 on the artboard
-    new ShapePath({ // eslint-disable-line no-new
-      frame: new Rectangle(0, 0, 1, 1),
-      locked: true,
-      name: '--- keystone - please DO NOT delete me 🤗',
-      parent: newContainerGroup,
-    });
-
-    const newContainerGroupSetting = {
-      artboardId,
-      id: newContainerGroup.id,
-    };
-
-    updateSettings('containerGroups', newContainerGroupSetting);
-
-    return newContainerGroup;
-  }
-
-  setContainerGroup() {
-    const settings = Settings.settingForKey(PLUGIN_IDENTIFIER);
-    const artboardId = fromNative(this.artboard).id;
-    let containerGroup = null;
-    let containerGroupId = null;
-
-    if (settings && settings.containerGroups) {
-      settings.containerGroups.forEach((containerGroupLookupPair) => {
-        if (containerGroupLookupPair.artboardId === artboardId) {
-          containerGroupId = containerGroupLookupPair.id;
-        }
-        return null;
-      });
-      containerGroup = findLayerById(this.artboard.layers(), containerGroupId);
-      // Settings.setSettingForKey(PLUGIN_IDENTIFIER, null);
-    }
-
-    if (!containerGroup) {
-      if (containerGroupId) {
-        updateSettings('containerGroups', { id: containerGroupId }, 'remove');
-=======
   /**
    * @description Takes the data representing an existing label and removes that label
    * (and cleans up the data).
@@ -443,7 +390,6 @@
       const layerToDelete = findLayerById(layerContainer.layers(), existingItemData.id);
       if (layerToDelete) {
         fromNative(layerToDelete).remove(); // .remove() only works on a js object, not obj-c
->>>>>>> 347e95f1
       }
     }
   }
