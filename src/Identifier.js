import { fromNative, Settings } from 'sketch';
import { getInputFromUser, INPUT_TYPE } from 'sketch/ui';
import { PLUGIN_IDENTIFIER } from './constants';

// --- private functions
/**
 * @description Sets the `annotationText` on a given layer’s settings object.
 *
 * @kind function
 * @name setAnnotationTextSettings
 * @param {string} annotationText The text to add to the layer’s settings.
 * @param {string} annotationType The type of annotation (`custom`, `component`, `style`).
 * @param {Object} layer The Sketch layer object receiving the settings update.
 * @private
 */
const setAnnotationTextSettings = (annotationText, annotationType, layer) => {
  let layerSettings = Settings.layerSettingForKey(layer, PLUGIN_IDENTIFIER);

  // set `annotationText` on the layer settings
  if (!layerSettings) {
    layerSettings = {
      annotationText,
      annotationType,
    };
  } else {
    layerSettings.annotationText = annotationText;
    layerSettings.annotationType = annotationType;
  }

  // commit the settings update
  Settings.setLayerSettingForKey(layer, PLUGIN_IDENTIFIER, layerSettings);

  return null;
};

/**
 * @description Checks the Kit name against a list of known Foundation Kit names
 * and sets `annotationType` appropriately.
 *
 * @kind function
 * @name checkNameForType
 * @param {string} name The full name of the Layer.
 * @returns {string} The `annotationType` – either `component` or `style`.
 * @private
 */
const checkNameForType = (name) => {
  let annotationType = 'component';
  // grab the first segment of the name (before the first “/”) – top-level Kit name
  const kitName = name.split('/')[0];

  if (kitName.includes('Icons') || kitName.includes('Illustration')) {
    annotationType = 'style';
  }

  return annotationType;
};

/**
 * @description Removes any Lingo Kit/grouping names from the layer name
 *
 * @kind function
 * @name cleanName
 * @param {string} name The full name of the Layer.
 * @returns {string} The last segment of the layer name as a string.
 * @private
 */
const cleanName = (name) => {
  // take only the last segment of the name (after a “/”, if available)
  let cleanedName = name.split('/').pop();
  // otherwise, fall back to the kit layer name
  cleanedName = !cleanedName ? name : cleanedName;
  return cleanedName;
};

// --- main Identifier class function
/**
 * @description A class to handle identifying a Sketch layer as a valid part of the Design System.
 *
 * @class
 * @name Identifier
 *
 * @constructor
 *
 * @property layer The layer that needs identification.
 * @property document The Sketch document that contains the layer.
 * @property messenger An instance of the Messenger class.
 */
export default class Identifier {
  constructor({
    for: layer,
    documentData,
    messenger,
  }) {
    this.layer = layer;
    this.documentData = documentData;
    this.messenger = messenger;
  }

  /**
   * @description Identifies the Kit-verified master symbol name of a symbol, or the linked
   * layer name of a layer, and adds the name to the layer’s `annotationText` settings object:
   * The identification is achieved by cross-referencing a symbol’s `symbolId` with the master
   * symbol instance, and then looking the name up in the connected Lingo Kit symbols, or by
   * matching the layer to the Lingo Kit list of layers.
   *
   * @kind function
   * @name getLingoName
   * @returns {Object} A result object containing success/error status and log/toast messages.
   */
  getLingoName() {
    const result = {
      status: null,
      messages: {
        toast: null,
        log: null,
      },
    };

    // check for Lingo data - not much else we can do at the moment if it does not exist
    if (
      !this.documentData.userInfo()['com.lingoapp.lingo']
      || !this.documentData.userInfo()['com.lingoapp.lingo'].storage
    ) {
      result.status = 'error';
      result.messages.log = 'No data from Lingo in the file';
      result.messages.toast = '🆘 Lingo does not seem to be connected to this file.';
      return result;
    }

    const lingoData = this.documentData.userInfo()['com.lingoapp.lingo'].storage.hashes;
    // convert to json to expose params and find the `symbolId`
    const layerJSON = fromNative(this.layer);
    const {
      id,
      sharedStyleId,
      symbolId,
    } = layerJSON;

    this.messenger.log(`Simple name for layer: ${this.layer.name()}`);

    // locate a symbol in Lingo
    if (symbolId) {
      // use the API to find the MasterSymbol instance based on the `symbolId`
      const masterSymbol = this.documentData.symbolWithID(symbolId);
      const masterSymbolJSON = fromNative(masterSymbol);
      const masterSymbolId = masterSymbolJSON.id;

      // parse the connected Lingo Kit data and find the corresponding Kit Symbol
      const kitSymbol = lingoData.symbols[masterSymbolId];

      // could not find a matching master symbol in the Lingo Kit
      if (!kitSymbol) {
        result.status = 'error';
        result.messages.log = `${masterSymbolId} was not found in a connected Lingo Kit`;
        result.messages.toast = '😢 This symbol could not be found in a connected Lingo Kit. Please make sure your Kits are up-to-date.';
        return result;
      }

      const symbolType = checkNameForType(kitSymbol.name);
      // take only the last segment of the name (after a “/”, if available)
      const textToSet = cleanName(kitSymbol.name);

      // set `annotationText` on the layer settings as the kit symbol name
      setAnnotationTextSettings(textToSet, symbolType, this.layer);

      // log the official name alongside the original layer name and set as success
      result.status = 'success';
      result.messages.log = `Name in Lingo Kit for “${this.layer.name()}” is “${textToSet}”`;
      return result;
    }

    // locate a layer in Lingo
    const kitLayer = lingoData.layers[id];

    if (kitLayer) {
      const symbolType = checkNameForType(kitLayer.name);
      // take only the last segment of the name (after a “/”, if available)
      const textToSet = cleanName(kitLayer.name);

      // set `annotationText` on the layer settings as the kit layer name
      setAnnotationTextSettings(textToSet, symbolType, this.layer);

      // log the official name alongside the original layer name and set as success
      result.status = 'success';
      result.messages.log = `Name in Lingo Kit for “${this.layer.name()}” is “${textToSet}”`;
      return result;
    }

    // locate a shared style in Lingo
    if (sharedStyleId) {
      const kitStyle = lingoData.layerStyles[sharedStyleId] || lingoData.textStyles[sharedStyleId];

      if (kitStyle) {
        // take only the last segment of the name (after a “/”, if available)
        const textToSet = cleanName(kitStyle.name);

        // set `annotationText` on the layer settings as the kit layer name
        setAnnotationTextSettings(textToSet, 'style', this.layer);

        // log the official name alongside the original layer name and set as success
        result.status = 'success';
        result.messages.log = `Style Name in Lingo Kit for “${this.layer.name()}” is “${textToSet}”`;
        return result;
      }
    }

    // could not find a matching layer in the Lingo Kit
    result.status = 'error';
    result.messages.log = `${id} was not found in a connected Lingo Kit`;
    result.messages.toast = '😢 This layer could not be found in a connected Lingo Kit.';
    return result;
  }

  /**
   * @description Checks the layer’s settings object for the existence of `annotationText` and
   * and that `annotationType` is 'custom' (Component and Style annotations can be easily updated
   * and need to be rechecked each time, wheras Custom annotations do not.
   *
   * @kind function
   * @name hasCustomText
   * @returns {Object} A result object containing success/error status and log/toast messages.
   */
<<<<<<< HEAD
  hasCustomText() {
    const result = INITIAL_RESULT_STATE;
=======
  hasName() {
    const result = {
      status: null,
      messages: {
        toast: null,
        log: null,
      },
    };
>>>>>>> bbade1a2
    const layerSettings = Settings.layerSettingForKey(this.layer, PLUGIN_IDENTIFIER);

    // check for existing `annotationText`
    if (
      layerSettings
      && layerSettings.annotationText
      && (layerSettings.annotationType === 'custom')
    ) {
      result.status = 'success';
      result.messages.log = `Custom text set for “${this.layer.name()}” is “${layerSettings.annotationText}”`;
    } else {
      result.status = 'error';
      result.messages.log = `No custom text is set for “${this.layer.name()}”`;
    }

    return result;
  }

  /**
   * @description Uses Sketch’s `getInputFromUser` dialog box to allow the user to set custom
   * annotation text and adds the text to the layer’s settings object.
   *
   * @kind function
   * @name setText
   * @returns {Object} A result object containing success/error status and log/toast messages.
   */
<<<<<<< HEAD
  setText() {
    const result = INITIAL_RESULT_STATE;
=======
  setName() {
    const result = {
      status: null,
      messages: {
        toast: null,
        log: null,
      },
    };
>>>>>>> bbade1a2
    const layerSettings = Settings.layerSettingForKey(this.layer, PLUGIN_IDENTIFIER);
    let initialValue = this.layer.name();

    if (layerSettings && layerSettings.annotationText) {
      initialValue = layerSettings.annotationText;
    }

    let customInput = null;
    getInputFromUser('Set the annotation’s text:', {
      type: INPUT_TYPE.string,
      initialValue,
    }, (error, value) => {
      customInput = {
        error,
        value,
      };
    });

    if (customInput.error) {
      // most likely the user canceled the input
      result.status = 'error';
      result.messages.log = 'Set text was canceled by user';
      return result;
    }

    const customText = customInput.value;
    // set `annotationText` on the layer settings as the custom text
    setAnnotationTextSettings(customText, 'custom', this.layer);

    // log the custom name alongside the original layer name and set as success
    result.status = 'success';
    result.messages.log = `Custom Text set for “${this.layer.name()}” is “${customText}”`;
    return result;
  }
}<|MERGE_RESOLUTION|>--- conflicted
+++ resolved
@@ -220,11 +220,7 @@
    * @name hasCustomText
    * @returns {Object} A result object containing success/error status and log/toast messages.
    */
-<<<<<<< HEAD
   hasCustomText() {
-    const result = INITIAL_RESULT_STATE;
-=======
-  hasName() {
     const result = {
       status: null,
       messages: {
@@ -232,7 +228,6 @@
         log: null,
       },
     };
->>>>>>> bbade1a2
     const layerSettings = Settings.layerSettingForKey(this.layer, PLUGIN_IDENTIFIER);
 
     // check for existing `annotationText`
@@ -259,11 +254,7 @@
    * @name setText
    * @returns {Object} A result object containing success/error status and log/toast messages.
    */
-<<<<<<< HEAD
   setText() {
-    const result = INITIAL_RESULT_STATE;
-=======
-  setName() {
     const result = {
       status: null,
       messages: {
@@ -271,7 +262,6 @@
         log: null,
       },
     };
->>>>>>> bbade1a2
     const layerSettings = Settings.layerSettingForKey(this.layer, PLUGIN_IDENTIFIER);
     let initialValue = this.layer.name();
 
