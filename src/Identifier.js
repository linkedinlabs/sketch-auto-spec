--- conflicted
+++ resolved
@@ -84,7 +84,6 @@
     // otherwise, fall back to the kit symbol name
     kitSymbolNameClean = !kitSymbolNameClean ? kitSymbol.name : kitSymbolNameClean;
 
-<<<<<<< HEAD
     // set `annotationText` on the layer settings as the kit symbol name
     if (!layerSettings) {
       layerSettings = {
@@ -96,11 +95,7 @@
     Settings.setLayerSettingForKey(this.layer, PLUGIN_IDENTIFIER, layerSettings);
 
     // log the official name alongside the original layer name and set as success
-    result.success = true;
-=======
-    // return the official name and log it alongside the original layer name
     result.status = 'success';
->>>>>>> 87c5ccf5
     result.messages.log = `Name in Lingo Kit for “${this.layer.name()}” is “${kitSymbolNameClean}”`;
     return result;
   }
