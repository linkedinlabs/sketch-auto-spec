--- conflicted
+++ resolved
@@ -9,7 +9,6 @@
   "bundleVersion": 1,
   "commands": [
     {
-<<<<<<< HEAD
       "name": "Hello World",
       "identifier": "hello-world",
       "shortcut": "ctrl shift h",
@@ -40,15 +39,17 @@
       "handlers" : {
         "actions": {
           "OpenDocument": "onOpenDocument"
-=======
-      "name": "hello-world",
-      "identifier": "sketch-auto-spec.GUI-identifier",
+        }
+      }
+    },
+    {
+      "name": "View GUI",
+      "identifier": "view-gui",
       "script": "./GUI.js",
       "handlers": {
         "run": "onRun",
         "actions": {
           "Shutdown": "onShutdown"
->>>>>>> 01b58c59
         }
       }
     }
@@ -56,12 +57,9 @@
   "menu": {
     "title": "Auto-Spec",
     "items": [
-<<<<<<< HEAD
       "hello-world",
-      "what-am-i"
-=======
-      "sketch-auto-spec.GUI-identifier"
->>>>>>> 01b58c59
+      "what-am-i",
+      "view-gui"
     ]
   }
 }