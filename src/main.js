import { fromNative, Settings } from 'sketch';

import Crawler from './Crawler';
import Housekeeper from './Housekeeper';
import Identifier from './Identifier';
import Messenger from './Messenger';
import Painter from './Painter';
import { getDocument, getSelection } from './Tools';
import { PLUGIN_IDENTIFIER } from './constants';

/**
 * @description A shared helper function to set up in-UI messages and the logger.
 *
 * @kind function
 * @name assemble
 * @param {Object} context The current context (event) received from Sketch.
 * @returns {Object} Contains an object with the current document as a javascript object,
 * a JSON object with documentData, a messenger instance, and a selection array (if applicable).
 */
const assemble = (context = null) => {
  const objcDocument = getDocument(context);
  const jsDocument = fromNative(objcDocument); // move from obj-c object to JSON object
  const documentData = objcDocument.documentData(); // obj-c object
  const messenger = new Messenger({ for: context, in: jsDocument });
  const housekeeper = new Housekeeper({ in: jsDocument, messenger });
  const selection = getSelection(objcDocument);

  return {
    document: jsDocument,
    documentData,
    housekeeper,
    messenger,
    selection,
  };
};

// invoked commands -------------------------------------------------

/**
 * @description Identifies and annotates a selected layer in a Sketch file.
 *
 * @kind function
 * @name annotateLayer
 * @param {Object} context The current context (event) received from Sketch.
 * @returns {null} Shows a Toast in the UI if nothing is selected.
 */
const annotateLayer = (context = null) => {
  const {
    document,
    documentData,
    messenger,
    selection,
  } = assemble(context);

  // need a selected layer to annotate it
  if (selection === null || selection.count() === 0) {
    return messenger.toast('A layer must be selected');
  }

  // iterate through each layer in a selection
  const layers = new Crawler({ for: selection });
  layers.all().forEach((layer) => {
    // set up Identifier instance for the layer
    const layerToAnnotate = new Identifier({
      for: layer,
      documentData,
      messenger,
    });
    // set up Painter instance for the layer
    const painter = new Painter({ for: layer, in: document });

    // determine the annotation text
    const getNameResult = layerToAnnotate.getName();
    if (getNameResult.status === 'error') {
      return messenger.handleResult(getNameResult);
    }

    // draw the annotation (if the text exists)
    let paintResult = null;
<<<<<<< HEAD
    if (getNameResult && getNameResult.success) {
      paintResult = painter.addAnnotation();
=======
    if (getNameResult.status === 'success') {
      paintResult = painter.addAnnotation(getNameResult.data);
>>>>>>> 87c5ccf5
    }

    // read the response from Painter; if it was unsuccessful, log and display the error
    if (paintResult.status === 'error') {
      return messenger.handleResult(paintResult);
    }

    return null;
  });

  return null;
};

/**
 * @description Temporary dev function to quickly draw an instance of a Component annotation.
 *
 * @kind function
 * @name drawAnnotation
 * @param {Object} context The current context (event) received from Sketch.
 */
const drawAnnotation = (context) => {
  const { document, selection } = assemble(context);
  const layer = selection[0];
  const layerSettings = { annotationText: 'Hello, I am Component' };
  Settings.setLayerSettingForKey(layer, PLUGIN_IDENTIFIER, layerSettings);

  const painter = new Painter({ for: selection[0], in: document });
  painter.addAnnotation();
  return null;
};

// listeners -------------------------------------------------

/**
 * @description Displays a Toast in the UI with the document ID on open.
 *
 * @kind function
 * @name onOpenDocument
 * @param {Object} context The current context (event) received from Sketch.
 */
const onOpenDocument = (context) => {
  if (context.actionContext.document) {
    const {
      document,
      housekeeper,
      messenger,
    } = assemble(context);

    if (document) {
      messenger.log(`Document “${document.id}” Opened 😻`);

      setTimeout(() => {
        housekeeper.runMigrations();
      }, 500);
    }
  }
};

/**
 * @description Writes to the log whenever the selection changes and displays a Toast indicator.
 *
 * @kind function
 * @name onSelectionChange
 * @param {Object} context The current context (event) received from Sketch.
 */
const onSelectionChange = (context) => {
  if (String(context.action) === 'SelectionChanged.finish') {
    const { document, messenger } = assemble(context);

    messenger.log(`Selection Changed in Doc “${document.id}”`);
  }
  return null;
};

// export each used in manifest
export {
  annotateLayer,
  drawAnnotation,
  onOpenDocument,
  onSelectionChange,
};<|MERGE_RESOLUTION|>--- conflicted
+++ resolved
@@ -77,13 +77,8 @@
 
     // draw the annotation (if the text exists)
     let paintResult = null;
-<<<<<<< HEAD
-    if (getNameResult && getNameResult.success) {
+    if (getNameResult.status === 'success') {
       paintResult = painter.addAnnotation();
-=======
-    if (getNameResult.status === 'success') {
-      paintResult = painter.addAnnotation(getNameResult.data);
->>>>>>> 87c5ccf5
     }
 
     // read the response from Painter; if it was unsuccessful, log and display the error
