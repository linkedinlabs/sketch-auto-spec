--- conflicted
+++ resolved
@@ -65,28 +65,16 @@
     // set up Painter instance for the layer
     const painter = new Painter({ for: layer });
 
-<<<<<<< HEAD
     // determine the annotation text
     const getNameResult = layerToAnnotate.getName();
-    if (getNameResult && (getNameResult.error || !getNameResult.success)) {
+    if (getNameResult.status === 'error') {
       return messenger.handleResult(getNameResult);
-=======
-    // determine the label text
-    const labelTextResult = layerToLabel.label();
-    if (labelTextResult.status === 'error') {
-      return messenger.handleResult(labelTextResult);
->>>>>>> db95030f
     }
 
     // draw the annotation (if the text exists)
     let paintResult = null;
-<<<<<<< HEAD
-    if (getNameResult && getNameResult.success && getNameResult.data) {
+    if (getNameResult.status === 'success') {
       paintResult = painter.addAnnotation(getNameResult.data);
-=======
-    if (labelTextResult.status === 'success') {
-      paintResult = painter.addLabel(labelTextResult.data);
->>>>>>> db95030f
     }
 
     // read the response from Painter; if it was unsuccessful, log and display the error
